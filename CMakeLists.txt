# -*- mode: cmake -*-
# vi: set ft=cmake :

# Copyright (c) 2012, Willow Garage, Inc.
# Copyright (c) 2016, Toyota Research Institute, Inc.
# All rights reserved.
#
# Redistribution and use in source and binary forms, with or without
# modification, are permitted provided that the following conditions are met:
#
# * Redistributions of source code must retain the above copyright notice, this
#   list of conditions and the following disclaimer.
#
# * Redistributions in binary form must reproduce the above copyright notice,
#   this list of conditions and the following disclaimer in the documentation
#   and/or other materials provided with the distribution.
#
# * Neither the name of the copyright holder nor the names of its
#   contributors may be used to endorse or promote products derived from
#   this software without specific prior written permission.
#
# THIS SOFTWARE IS PROVIDED BY THE COPYRIGHT HOLDERS AND CONTRIBUTORS "AS IS"
# AND ANY EXPRESS OR IMPLIED WARRANTIES, INCLUDING, BUT NOT LIMITED TO, THE
# IMPLIED WARRANTIES OF MERCHANTABILITY AND FITNESS FOR A PARTICULAR PURPOSE
# ARE DISCLAIMED. IN NO EVENT SHALL THE COPYRIGHT HOLDER OR CONTRIBUTORS BE
# LIABLE FOR ANY DIRECT, INDIRECT, INCIDENTAL, SPECIAL, EXEMPLARY, OR
# CONSEQUENTIAL DAMAGES (INCLUDING, BUT NOT LIMITED TO, PROCUREMENT OF
# SUBSTITUTE GOODS OR SERVICES; LOSS OF USE, DATA, OR PROFITS; OR BUSINESS
# INTERRUPTION) HOWEVER CAUSED AND ON ANY THEORY OF LIABILITY, WHETHER IN
# CONTRACT, STRICT LIABILITY, OR TORT (INCLUDING NEGLIGENCE OR OTHERWISE)
# ARISING IN ANY WAY OUT OF THE USE OF THIS SOFTWARE, EVEN IF ADVISED OF THE
# POSSIBILITY OF SUCH DAMAGE.

<<<<<<< HEAD
cmake_minimum_required(VERSION 3.7)
=======
cmake_minimum_required(VERSION 3.10)
>>>>>>> df2702ca

project(fcl CXX)

# Compiler ID for Apple Clang is now AppleClang.
if(POLICY CMP0025)
  cmake_policy(SET CMP0025 NEW)
endif()

include(CTest)

configure_file(CTestCustom.cmake.in CTestCustom.cmake @ONLY)

option(FCL_ENABLE_PROFILING "Enable profiling" OFF)
option(FCL_TREAT_WARNINGS_AS_ERRORS "Treat warnings as errors" OFF)
# Option for some bundle-like build system in order not to expose
# any FCL binary symbols in their public ABI
option(FCL_HIDE_ALL_SYMBOLS "Hide all binary symbols" OFF)

# set the default build type
if(NOT CMAKE_BUILD_TYPE AND NOT CMAKE_CONFIGURATION_TYPES)
  set(CMAKE_BUILD_TYPE Release CACHE STRING
    "Choose the type of build; options are Debug Release RelWithDebInfo MinSizeRel."
    FORCE)
  set_property(CACHE CMAKE_BUILD_TYPE PROPERTY
    STRINGS Debug Release RelWithDebInfo MinSizeRel)
endif()

# This shouldn't be necessary, but there has been trouble
# with MSVC being set off, but MSVCXX ON.
if(MSVC OR MSVC90 OR MSVC10)
    set(MSVC ON)
endif (MSVC OR MSVC90 OR MSVC10)

set(LIBRARY_OUTPUT_PATH ${PROJECT_BINARY_DIR}/lib)
set(CMAKE_MODULE_PATH "${CMAKE_CURRENT_SOURCE_DIR}/CMakeModules")
include(CMakePackageConfigHelpers)
include(GenerateExportHeader)
include(GNUInstallDirs)
include(CompilerSettings)
include(FCLVersion)

if(MSVC OR IS_ICPC)
  option(FCL_STATIC_LIBRARY "Whether the FCL library should be static rather than shared" ON)
else()
  option(FCL_STATIC_LIBRARY "Whether the FCL library should be static rather than shared" OFF)
endif()

set(SSE_FLAGS "")
if(CMAKE_COMPILER_IS_GNUCXX OR CMAKE_CXX_COMPILER_ID MATCHES "Clang")
  set(SSE_FLAGS -mfpmath=sse -msse -msse2 -msse3 -mssse3)
elseif(MSVC)
  # Win64 will add the flag automatically
  if(CMAKE_VS_PLATFORM_NAME STREQUAL "Win32")
    set(SSE_FLAGS /arch:SSE2)
  endif()
endif()

# Whether to enable SSE
if(CMAKE_SYSTEM_NAME STREQUAL "Emscripten")
  set(FCL_TARGET_SUPPORT_X64_SSE OFF)
else()
  # Does the host support SSE
  cmake_host_system_information(RESULT _has_sse QUERY HAS_SSE)
  cmake_host_system_information(RESULT _has_sse2 QUERY HAS_SSE2)

  # Does the compiler support SSE
  include(CheckCXXCompilerFlag)
  check_cxx_compiler_flag("${SSE_FLAGS}" _compiler_supports_sse)

  if(_has_sse AND _has_sse2 AND _compiler_supports_sse)
    set(FCL_TARGET_SUPPORT_X64_SSE ON)
  else()
    set(FCL_TARGET_SUPPORT_X64_SSE OFF)
  endif()
endif()
option(FCL_USE_X64_SSE "Whether FCL should x64 SSE instructions" ${FCL_TARGET_SUPPORT_X64_SSE})
if(FCL_USE_X64_SSE)
  add_compile_options(${SSE_FLAGS})
else()
  # Unset SSE_FLAGS so it doesn't get used in subdirectories
  set(SSE_FLAGS "")
endif()

option(FCL_USE_HOST_NATIVE_ARCH "Whether FCL should use cflags from the host used to compile" OFF)
if (FCL_USE_HOST_NATIVE_ARCH)
  if(CMAKE_COMPILER_IS_GNUCXX OR CMAKE_CXX_COMPILER_ID STREQUAL "Clang")
    set(CMAKE_CXX_FLAGS "${CMAKE_CXX_FLAGS} -march=native")
  else()
    message(WARNING "FCL_USE_HOST_NATIVE_ARCH is only supported in Linux. No effect.")
  endif()
endif()

# DEPRECATED: old cmake option. Not strictly correct from the semantic point of view
# it was activating march=native, not only SSE
option(FCL_USE_SSE "(deprecated) Whether FCL should SSE instructions" OFF)
if(FCL_USE_SSE)
  set(FCL_HAVE_SSE TRUE)
  if(CMAKE_COMPILER_IS_GNUCXX OR CMAKE_CXX_COMPILER_ID STREQUAL "Clang")
    message(WARNING "FCL_USE_SSE is deprecated please use: FCL_USE_X64_SSE or FCL_USE_HOST_NATIVE_ARCH. "
                    "If you want to replicate the previous behaviour use FCL_USE_HOST_NATIVE_ARCH")
    add_definitions(-march=native)
  elseif(MSVC)
    # Win64 will add the flag automatically
    if("$CMAKE_VS_PLATFORM_NAME}" STREQUAL "Win32")
      add_definitions(/arch:SSE2)
    endif()
  endif()
endif()

# Coveralls support
option(FCL_COVERALLS "Turn on coveralls support" OFF)
option(FCL_COVERALLS_UPLOAD "Upload the generated coveralls json" ON)
if(FCL_COVERALLS)
  include(Coveralls)
  coveralls_turn_on_coverage()
endif()

find_package(PkgConfig QUIET)
set(PKG_CONFIG_USE_CMAKE_PREFIX_PATH ON)

#===============================================================================
# Find required dependency Eigen3 (>= 3.0.5)
#
# If Eigen3 is not found, manually set the cache variable EIGEN3_INCLUDE_DIR
#===============================================================================
find_package(Eigen3 3.0.5 QUIET CONFIG)

# If Eigen3Config.cmake is not found, use the FindEigen3.cmake module
if(NOT Eigen3_FOUND)
  find_package(Eigen3 3.0.5 QUIET MODULE)
  set(Eigen3_FOUND ON)
endif()

if(Eigen3_FOUND)
  set(FCL_HAVE_EIGEN TRUE)
else()
  message(SEND_ERROR "EIGEN3 (>= 3.0.5) is required by FCL")
  set(FCL_HAVE_EIGEN FALSE)
endif()

#===============================================================================
# Find required dependency libccd
#
# If libccd is not found, manually set the cache variables CCD_INCLUDE_DIR and
# CCD_LIBRARY
#===============================================================================
find_package(ccd QUIET)

# If ccd-config.cmake is not found, use pkg-config and/or find_path() and
# find_library()
if(NOT ccd_FOUND)
  if(PKG_CONFIG_FOUND)
    pkg_search_module(PC_CCD ccd libccd)
  endif()

  # The include directory returned by pkg_config is very unreliable:
  #  1. PC_CCD_INCLUDE_DIRS cannot locate ccd.h definitively, it could be:
  #     a) PC_CCD_INCLUDE_DIRS/ccd/ccd.h
  #     b) PC_CCD_INCLUDE_DIRS/ccd.h
  #  2. It may be empty due to pkg-config's de-duplication, if the path is
  #     provided by:
  #     a) $PKG_CONFIG_SYSTEM_INCLUDE_PATH
  #     b) $C_INCLUDE_PATH
  #     c) $CPLUS_INCLUDE_PATH
  find_path(CCD_INCLUDE_DIR ccd/ccd.h
    HINTS "${PC_CCD_INCLUDE_DIRS}"
          "${PC_CCD_INCLUDE_DIRS}/.."
          ENV PKG_CONFIG_SYSTEM_INCLUDE_PATH
          ENV C_INCLUDE_PATH
          ENV CPLUS_INCLUDE_PATH)

  # Using find_library() even if pkg-config is available ensures that the full
  # path to the ccd library is available in CCD_LIBRARIES
  find_library(CCD_LIBRARY ccd
    HINTS "${PC_CCD_LIBRARY_DIRS}")

  # libccd links to LibM on UNIX.
  if(CYGWIN OR NOT WIN32)
    find_library(M_LIBRARY m)
  endif()

  if(CCD_INCLUDE_DIR AND CCD_LIBRARY)
    set(CCD_INCLUDE_DIRS "${CCD_INCLUDE_DIR}")
    set(CCD_LIBRARIES "${CCD_LIBRARY}" "${M_LIBRARY}")
    set(ccd_FOUND ON)

    mark_as_advanced(CCD_INCLUDE_DIR CCD_LIBRARY)
  endif()
endif()

if(NOT ccd_FOUND)
  message(FATAL_ERROR "CCD is required by FCL")
endif()

set(PKG_EXTERNAL_DEPS "ccd eigen3")

#===============================================================================
# Find optional dependency OctoMap
#
# If OctoMap is not found, manually set the cache variables OCTOMAP_INCLUDE_DIR
# and OCTOMAP_LIBRARY, OCTOMATH_LIBRARY, and OCTOMAP_VERSION
#===============================================================================
option(FCL_WITH_OCTOMAP "OctoMap library support" ON)
set(FCL_HAVE_OCTOMAP 0)

if(FCL_WITH_OCTOMAP)
  find_package(octomap QUIET)

  # Older versions of octomap-config.cmake may not define OCTOMAP_VERSION so
  # fall back to pkg-config
  if(NOT octomap_FOUND OR NOT OCTOMAP_VERSION)
    if(PKG_CONFIG_FOUND)
      pkg_check_modules(PC_OCTOMAP octomap)
    endif()

    find_path(OCTOMAP_INCLUDE_DIR octomap/octomap.h
      HINTS "${PC_OCTOMAP_INCLUDE_DIRS}")

    # Using find_library() even if pkg-config is available ensures that the full
    # paths to the octomap and octomath libraries are set in OCTOMAP_LIBRARIES
    find_library(OCTOMAP_LIBRARY octomap
      HINTS "${PC_OCTOMAP_LIBRARY_DIRS}")

    find_library(OCTOMATH_LIBRARY octomath
      HINTS "${PC_OCTOMAP_LIBRARY_DIRS}")

    # Use a cache variable so that the version can be manually set if pkg-config
    # is not available
    set(OCTOMAP_VERSION "${PC_OCTOMAP_VERSION}"
      CACHE STRING "octomap version (major.minor.patch)")

    if(OCTOMAP_INCLUDE_DIR AND OCTOMAP_LIBRARY AND OCTOMATH_LIBRARY AND OCTOMAP_VERSION)
      set(OCTOMAP_INCLUDE_DIRS "${OCTOMAP_INCLUDE_DIR}")
      set(OCTOMAP_LIBRARIES "${OCTOMAP_LIBRARY}" "${OCTOMATH_LIBRARY}")
      set(octomap_FOUND ON)

      mark_as_advanced(OCTOMAP_INCLUDE_DIR OCTOMAP_LIBRARY OCTOMATH_LIBRARY OCTOMAP_VERSION)
    else()
      set(octomap_FOUND OFF)
    endif()
  endif()

  if(octomap_FOUND)
    if(NOT OCTOMAP_MAJOR_VERSION AND NOT OCTOMAP_MINOR_VERSION AND NOT OCTOMAP_PATCH_VERSION)
      string(REPLACE "." ";" VERSION_LIST "${OCTOMAP_VERSION}")
      list(GET VERSION_LIST 0 OCTOMAP_MAJOR_VERSION)
      list(GET VERSION_LIST 1 OCTOMAP_MINOR_VERSION)
      list(GET VERSION_LIST 2 OCTOMAP_PATCH_VERSION)
    endif()

    set(FCL_HAVE_OCTOMAP 1)
    message(STATUS "FCL uses OctoMap")
    set(PKG_EXTERNAL_DEPS "${PKG_EXTERNAL_DEPS} octomap")
  else()
    message(STATUS "FCL does not use OctoMap")
  endif()
else()
  message(STATUS "FCL does not use OctoMap (as requested)")
endif()

if(TARGET ccd)
  set(FIND_DEPENDENCY_CCD "find_dependency(ccd)")
else()
  set(FIND_DEPENDENCY_CCD)
endif()

if(TARGET Eigen3::Eigen)
  set(FIND_DEPENDENCY_EIGEN3 "find_dependency(Eigen3)")
else()
  set(FIND_DEPENDENCY_EIGEN3)
endif()

if(TARGET octomap)
  set(FIND_DEPENDENCY_OCTOMAP "find_dependency(octomap)")
else()
  set(FIND_DEPENDENCY_OCTOMAP)
endif()

if(WIN32 AND NOT CYGWIN)
  set(FCL_INSTALL_CONFIGDIR CMake)
else()
  set(FCL_INSTALL_CONFIGDIR ${CMAKE_INSTALL_LIBDIR}/cmake/${PROJECT_NAME})
endif()

configure_package_config_file(fcl-config.cmake.in fcl-config.cmake
  INSTALL_DESTINATION ${FCL_INSTALL_CONFIGDIR}
  PATH_VARS CMAKE_INSTALL_INCLUDEDIR CMAKE_INSTALL_LIBDIR
)

write_basic_package_version_file(fcl-config-version.cmake
  VERSION ${FCL_VERSION}
  COMPATIBILITY AnyNewerVersion
)

install(FILES
  "${CMAKE_CURRENT_BINARY_DIR}/fcl-config.cmake"
  "${CMAKE_CURRENT_BINARY_DIR}/fcl-config-version.cmake"
  DESTINATION ${FCL_INSTALL_CONFIGDIR}
  COMPONENT Development
)

# FCL's own include dir should be at the front of the include path
include_directories(BEFORE "include")
include_directories(BEFORE "${CMAKE_CURRENT_BINARY_DIR}/include")

add_subdirectory(src)
add_subdirectory(include/fcl)

set(PKG_DESC "Flexible Collision Library")
if(NOT MSVC)
    set(PKG_CFLAGS "-std=c++11")
endif()
configure_file(fcl.pc.in fcl.pc @ONLY)

install(FILES "${CMAKE_CURRENT_BINARY_DIR}/fcl.pc"
  DESTINATION "${CMAKE_INSTALL_LIBDIR}/pkgconfig"
  COMPONENT Development
)

# Install catkin package.xml
install(FILES package.xml
  DESTINATION ${CMAKE_INSTALL_DATAROOTDIR}/${PROJECT_NAME}
  COMPONENT Development
)

# Add uninstall target
configure_file(
  "${CMAKE_CURRENT_SOURCE_DIR}/CMakeModules/cmake_uninstall.cmake.in"
  "${CMAKE_CURRENT_BINARY_DIR}/CMakeModules/cmake_uninstall.cmake"
  IMMEDIATE @ONLY)
add_custom_target(uninstall
  "${CMAKE_COMMAND}" -P "${CMAKE_CURRENT_BINARY_DIR}/CMakeModules/cmake_uninstall.cmake")

set(FCL_BUILD_TESTS "DEFAULT" CACHE INTERNAL "Deprecated; use BUILD_TESTING instead.")

if(NOT FCL_BUILD_TESTS STREQUAL "DEFAULT")
  message(DEPRECATION "FCL_BUILD_TESTS is deprecated; use BUILD_TESTING instead.")
  if(FCL_BUILD_TESTS)
    set(_BUILD_TESTING ON)
  else()
    set(_BUILD_TESTING OFF)
  endif()
  set(BUILD_TESTING ${_BUILD_TESTING} CACHE BOOL "Build the testing tree." FORCE)
  unset(_BUILD_TESTING)
endif()

if(BUILD_TESTING AND NOT FCL_HIDE_ALL_SYMBOLS)
    add_subdirectory(test)
endif()

#===============================================================================
# API documentation using Doxygen
# References:
#   http://mementocodex.wordpress.com/2013/01/19/how-to-generate-code-documentation-with-doxygen-and-cmake-a-slightly-improved-approach/
#   http://www.cmake.org/pipermail/cmake/2007-February/012796.html
#===============================================================================
# Doxygen
find_package(Doxygen QUIET)

if(DOXYGEN_FOUND)

  set(DOXYGEN_DOXYFILE_IN      ${PROJECT_SOURCE_DIR}/doc/Doxyfile.in     )
  set(DOXYGEN_DOXYFILE         ${PROJECT_BINARY_DIR}/doc/Doxyfile        )
  set(DOXYGEN_HTML_INDEX       ${PROJECT_SOURCE_DIR}/doc/doxygen/index.html )
  set(DOXYGEN_OUTPUT_ROOT      ${PROJECT_SOURCE_DIR}/doc/doxygen            )
  set(DOXYGEN_GENERATE_TAGFILE ${DOXYGEN_OUTPUT_ROOT}/${PROJECT_NAME}.tag)
  set(DOXYGEN_INCLUDE_PATH     ${PROJECT_SOURCE_DIR}                     )
  set(DOXYGEN_INPUT_ROOT       "${PROJECT_SOURCE_DIR}/include ${PROJECT_SOURCE_DIR}/src")

  configure_file(${DOXYGEN_DOXYFILE_IN} ${DOXYGEN_DOXYFILE} @ONLY)
  add_custom_command(OUTPUT ${DOXYGEN_HTML_INDEX}
                     COMMAND ${CMAKE_COMMAND} -E echo_append "Building API Documentation..."
                     COMMAND ${DOXYGEN_EXECUTABLE} -u ${DOXYGEN_DOXYFILE}
                     COMMAND ${DOXYGEN_EXECUTABLE} ${DOXYGEN_DOXYFILE}
                     COMMAND ${CMAKE_COMMAND} -E echo "Done."
                     WORKING_DIRECTORY ${PROJECT_SOURCE_DIR}/doc
                     DEPENDS ${DOXYGEN_DOXYFILE}
  )
  add_custom_target(docs DEPENDS ${DOXYGEN_HTML_INDEX})
  add_custom_target(docs_forced
                    COMMAND ${CMAKE_COMMAND} -E echo_append "Building API Documentation..."
                    COMMAND ${DOXYGEN_EXECUTABLE} -u ${DOXYGEN_DOXYFILE}
                    COMMAND ${DOXYGEN_EXECUTABLE} ${DOXYGEN_DOXYFILE}
                    COMMAND ${CMAKE_COMMAND} -E echo "Done."
                    WORKING_DIRECTORY ${PROJECT_SOURCE_DIR}/doc
  )

endif()<|MERGE_RESOLUTION|>--- conflicted
+++ resolved
@@ -31,11 +31,7 @@
 # ARISING IN ANY WAY OUT OF THE USE OF THIS SOFTWARE, EVEN IF ADVISED OF THE
 # POSSIBILITY OF SUCH DAMAGE.
 
-<<<<<<< HEAD
-cmake_minimum_required(VERSION 3.7)
-=======
 cmake_minimum_required(VERSION 3.10)
->>>>>>> df2702ca
 
 project(fcl CXX)
 
