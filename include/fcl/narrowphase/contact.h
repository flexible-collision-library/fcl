/*
 * Software License Agreement (BSD License)
 *
 *  Copyright (c) 2011-2014, Willow Garage, Inc.
 *  Copyright (c) 2014-2016, Open Source Robotics Foundation
 *  All rights reserved.
 *
 *  Redistribution and use in source and binary forms, with or without
 *  modification, are permitted provided that the following conditions
 *  are met:
 *
 *   * Redistributions of source code must retain the above copyright
 *     notice, this list of conditions and the following disclaimer.
 *   * Redistributions in binary form must reproduce the above
 *     copyright notice, this list of conditions and the following
 *     disclaimer in the documentation and/or other materials provided
 *     with the distribution.
 *   * Neither the name of Open Source Robotics Foundation nor the names of its
 *     contributors may be used to endorse or promote products derived
 *     from this software without specific prior written permission.
 *
 *  THIS SOFTWARE IS PROVIDED BY THE COPYRIGHT HOLDERS AND CONTRIBUTORS
 *  "AS IS" AND ANY EXPRESS OR IMPLIED WARRANTIES, INCLUDING, BUT NOT
 *  LIMITED TO, THE IMPLIED WARRANTIES OF MERCHANTABILITY AND FITNESS
 *  FOR A PARTICULAR PURPOSE ARE DISCLAIMED. IN NO EVENT SHALL THE
 *  COPYRIGHT OWNER OR CONTRIBUTORS BE LIABLE FOR ANY DIRECT, INDIRECT,
 *  INCIDENTAL, SPECIAL, EXEMPLARY, OR CONSEQUENTIAL DAMAGES (INCLUDING,
 *  BUT NOT LIMITED TO, PROCUREMENT OF SUBSTITUTE GOODS OR SERVICES;
 *  LOSS OF USE, DATA, OR PROFITS; OR BUSINESS INTERRUPTION) HOWEVER
 *  CAUSED AND ON ANY THEORY OF LIABILITY, WHETHER IN CONTRACT, STRICT
 *  LIABILITY, OR TORT (INCLUDING NEGLIGENCE OR OTHERWISE) ARISING IN
 *  ANY WAY OUT OF THE USE OF THIS SOFTWARE, EVEN IF ADVISED OF THE
 *  POSSIBILITY OF SUCH DAMAGE.
 */

/** @author Jia Pan */

#ifndef FCL_CONTACT_H
#define FCL_CONTACT_H

#include "fcl/narrowphase/collision_object.h"

namespace fcl
{

/// @brief Contact information returned by collision
template <typename S>
struct Contact
{
  /// @brief collision object 1
  const CollisionGeometry<S>* o1;

  /// @brief collision object 2
  const CollisionGeometry<S>* o2;

  /// @brief contact primitive in object 1
  /// if object 1 is mesh or point cloud, it is the triangle or point id
  /// if object 1 is geometry shape, it is NONE (-1),
  /// if object 1 is octree, it is the query cell id (see
  ///                OcTree::getNodeByQueryCellId)
  intptr_t b1;

  /// @brief contact primitive in object 2
  /// if object 2 is mesh or point cloud, it is the triangle or point id
  /// if object 2 is geometry shape, it is NONE (-1),
<<<<<<< HEAD
  /// if object 2 is octree, it is the id of the cell
  int b2;

=======
  /// if object 2 is octree, it is the query cell id (see
  ///                OcTree::getNodeByQueryCellId)
  intptr_t b2;
 
>>>>>>> df2702ca
  /// @brief contact normal, pointing from o1 to o2
  Vector3<S> normal;

  /// @brief contact position, in world space
  Vector3<S> pos;

  /// @brief penetration depth
  S penetration_depth;


  /// @brief invalid contact primitive information
  static const int NONE = -1;

  Contact();

  Contact(const CollisionGeometry<S>* o1_, const CollisionGeometry<S>* o2_, int b1_, int b2_);

  Contact(const CollisionGeometry<S>* o1_, const CollisionGeometry<S>* o2_, int b1_, int b2_,
          const Vector3<S>& pos_, const Vector3<S>& normal_, S depth_);

  bool operator < (const Contact& other) const;
};

using Contactf = Contact<float>;
using Contactd = Contact<double>;

} // namespace fcl

#include "fcl/narrowphase/contact-inl.h"

#endif<|MERGE_RESOLUTION|>--- conflicted
+++ resolved
@@ -63,16 +63,10 @@
   /// @brief contact primitive in object 2
   /// if object 2 is mesh or point cloud, it is the triangle or point id
   /// if object 2 is geometry shape, it is NONE (-1),
-<<<<<<< HEAD
-  /// if object 2 is octree, it is the id of the cell
-  int b2;
-
-=======
   /// if object 2 is octree, it is the query cell id (see
   ///                OcTree::getNodeByQueryCellId)
   intptr_t b2;
  
->>>>>>> df2702ca
   /// @brief contact normal, pointing from o1 to o2
   Vector3<S> normal;
 
