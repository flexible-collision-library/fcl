--- conflicted
+++ resolved
@@ -56,15 +56,6 @@
                                     const Eigen::MatrixBase<Derived>& y,
                                     const Eigen::MatrixBase<Derived>& z);
 
-<<<<<<< HEAD
-template <typename Derived>
-void generateCoordinateSystem(
-    const Eigen::MatrixBase<Derived>& w,
-    Eigen::MatrixBase<Derived>& u,
-    Eigen::MatrixBase<Derived>& v);
-
-=======
->>>>>>> df2702ca
 template <typename S, int M, int N>
 VectorN<S, M+N> combine(
     const VectorN<S, M>& v1, const VectorN<S, N>& v2);
@@ -103,15 +94,7 @@
 ///         orthogonal to each other. Otherwise, the orientation of the y-axis
 ///         and z-axis to the x-axis is arbitrary.
 template <typename S>
-<<<<<<< HEAD
-void generateCoordinateSystem(Matrix3<S>& axis);
-
-template <typename S>
-void generateCoordinateSystem(Transform3<S>& tf);
-=======
-FCL_EXPORT
 Matrix3<S> generateCoordinateSystem(const Vector3<S>& x_axis);
->>>>>>> df2702ca
 
 template <typename DerivedA, typename DerivedB, typename DerivedC, typename DerivedD>
 void relativeTransform(
