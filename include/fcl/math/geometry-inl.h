/*
 * Software License Agreement (BSD License)
 *
 *  Copyright (c) 2011-2014, Willow Garage, Inc.
 *  Copyright (c) 2014-2016, Open Source Robotics Foundation
 *  All rights reserved.
 *
 *  Redistribution and use in source and binary forms, with or without
 *  modification, are permitted provided that the following conditions
 *  are met:
 *
 *   * Redistributions of source code must retain the above copyright
 *     notice, this list of conditions and the following disclaimer.
 *   * Redistributions in binary form must reproduce the above
 *     copyright notice, this list of conditions and the following
 *     disclaimer in the documentation and/or other materials provided
 *     with the distribution.
 *   * Neither the name of Open Source Robotics Foundation nor the names of its
 *     contributors may be used to endorse or promote products derived
 *     from this software without specific prior written permission.
 *
 *  THIS SOFTWARE IS PROVIDED BY THE COPYRIGHT HOLDERS AND CONTRIBUTORS
 *  "AS IS" AND ANY EXPRESS OR IMPLIED WARRANTIES, INCLUDING, BUT NOT
 *  LIMITED TO, THE IMPLIED WARRANTIES OF MERCHANTABILITY AND FITNESS
 *  FOR A PARTICULAR PURPOSE ARE DISCLAIMED. IN NO EVENT SHALL THE
 *  COPYRIGHT OWNER OR CONTRIBUTORS BE LIABLE FOR ANY DIRECT, INDIRECT,
 *  INCIDENTAL, SPECIAL, EXEMPLARY, OR CONSEQUENTIAL DAMAGES (INCLUDING,
 *  BUT NOT LIMITED TO, PROCUREMENT OF SUBSTITUTE GOODS OR SERVICES;
 *  LOSS OF USE, DATA, OR PROFITS; OR BUSINESS INTERRUPTION) HOWEVER
 *  CAUSED AND ON ANY THEORY OF LIABILITY, WHETHER IN CONTRACT, STRICT
 *  LIABILITY, OR TORT (INCLUDING NEGLIGENCE OR OTHERWISE) ARISING IN
 *  ANY WAY OUT OF THE USE OF THIS SOFTWARE, EVEN IF ADVISED OF THE
 *  POSSIBILITY OF SUCH DAMAGE.
 */

/** @author Jia Pan */

#ifndef FCL_BV_DETAIL_UTILITY_INL_H
#define FCL_BV_DETAIL_UTILITY_INL_H

#include "fcl/math/geometry.h"
#include "fcl/math/constants.h"

namespace fcl {

//==============================================================================
extern template
FCL_EXTERN_TEMPLATE_API
void normalize(Vector3d& v, bool* signal);

//==============================================================================
extern template
FCL_EXTERN_TEMPLATE_API
void hat(Matrix3d& mat, const Vector3d& vec);

//==============================================================================
extern template
FCL_EXTERN_TEMPLATE_API
void eigen(const Matrix3d& m, Vector3d& dout, Matrix3d& vout);

//==============================================================================
extern template
FCL_EXTERN_TEMPLATE_API
void eigen_old(const Matrix3d& m, Vector3d& dout, Matrix3d& vout);

//==============================================================================
extern template
FCL_EXTERN_TEMPLATE_API
void axisFromEigen(
    const Matrix3d& eigenV, const Vector3d& eigenS, Matrix3d& axis);

//==============================================================================
extern template
FCL_EXTERN_TEMPLATE_API
void axisFromEigen(const Matrix3d& eigenV,
                   const Vector3d& eigenS,
                   Transform3d& tf);

//==============================================================================
extern template
<<<<<<< HEAD
FCL_EXTERN_TEMPLATE_API
void generateCoordinateSystem(Matrix3d& axis);

//==============================================================================
extern template
FCL_EXTERN_TEMPLATE_API
void generateCoordinateSystem(Transform3d& tf);
=======
Matrix3d generateCoordinateSystem(const Vector3d& x_axis);
>>>>>>> df2702ca

//==============================================================================
extern template
FCL_EXTERN_TEMPLATE_API
void getRadiusAndOriginAndRectangleSize(
    const Vector3d* const ps,
    const Vector3d* const ps2,
    Triangle* ts,
    unsigned int* indices,
    int n,
    const Matrix3d& axis,
    Vector3d& origin,
    double l[2],
    double& r);

//==============================================================================
extern template
FCL_EXTERN_TEMPLATE_API
void getRadiusAndOriginAndRectangleSize(
    const Vector3d* const ps,
    const Vector3d* const ps2,
    Triangle* ts,
    unsigned int* indices,
    int n,
    Transform3d& tf,
    double l[2],
    double& r);

//==============================================================================
extern template
FCL_EXTERN_TEMPLATE_API
void circumCircleComputation(
    const Vector3d& a,
    const Vector3d& b,
    const Vector3d& c,
    Vector3d& center,
    double& radius);

//==============================================================================
extern template
FCL_EXTERN_TEMPLATE_API
double maximumDistance(
    const Vector3d* const ps,
    const Vector3d* const ps2,
    Triangle* ts,
    unsigned int* indices,
    int n,
    const Vector3d& query);

//==============================================================================
extern template
FCL_EXTERN_TEMPLATE_API
void getExtentAndCenter(
    const Vector3d* const ps,
    const Vector3d* const ps2,
    Triangle* ts,
    unsigned int* indices,
    int n,
    const Matrix3d& axis,
    Vector3d& center,
    Vector3d& extent);

//==============================================================================
extern template
FCL_EXTERN_TEMPLATE_API
void getCovariance(
    const Vector3d* const ps,
    const Vector3d* const ps2,
    Triangle* ts,
    unsigned int* indices,
    int n, Matrix3d& M);

//==============================================================================
namespace detail {
//==============================================================================

//==============================================================================
template <typename S>
S maximumDistance_mesh(
    const Vector3<S>* const ps,
    const Vector3<S>* const ps2,
    Triangle* ts,
    unsigned int* indices,
    int n,
    const Vector3<S>& query)
{
  bool indirect_index = true;
  if(!indices) indirect_index = false;

  S maxD = 0;
  for(int i = 0; i < n; ++i)
  {
    unsigned int index = indirect_index ? indices[i] : i;
    const Triangle& t = ts[index];

    for(int j = 0; j < 3; ++j)
    {
      int point_id = t[j];
      const Vector3<S>& p = ps[point_id];

      S d = (p - query).squaredNorm();
      if(d > maxD) maxD = d;
    }

    if(ps2)
    {
      for(int j = 0; j < 3; ++j)
      {
        int point_id = t[j];
        const Vector3<S>& p = ps2[point_id];

        S d = (p - query).squaredNorm();
        if(d > maxD) maxD = d;
      }
    }
  }

  return std::sqrt(maxD);
}

//==============================================================================
template <typename S>
S maximumDistance_pointcloud(
    const Vector3<S>* const ps,
    const Vector3<S>* const ps2,
    unsigned int* indices,
    int n,
    const Vector3<S>& query)
{
  bool indirect_index = true;
  if(!indices) indirect_index = false;

  S maxD = 0;
  for(int i = 0; i < n; ++i)
  {
    int index = indirect_index ? indices[i] : i;

    const Vector3<S>& p = ps[index];
    S d = (p - query).squaredNorm();
    if(d > maxD) maxD = d;

    if(ps2)
    {
      const Vector3<S>& v = ps2[index];
      S d = (v - query).squaredNorm();
      if(d > maxD) maxD = d;
    }
  }

  return std::sqrt(maxD);
}

//==============================================================================
/// @brief Compute the bounding volume extent and center for a set or subset of
/// points. The bounding volume axes are known.
template <typename S>
void getExtentAndCenter_pointcloud(
    const Vector3<S>* const ps,
    const Vector3<S>* const ps2,
    unsigned int* indices,
    int n,
    const Matrix3<S>& axis,
    Vector3<S>& center,
    Vector3<S>& extent)
{
  bool indirect_index = true;
  if(!indices) indirect_index = false;

  auto real_max = std::numeric_limits<S>::max();

  Vector3<S> min_coord = Vector3<S>::Constant(real_max);
  Vector3<S> max_coord = Vector3<S>::Constant(-real_max);

  for(int i = 0; i < n; ++i)
  {
    int index = indirect_index ? indices[i] : i;

    const Vector3<S>& p = ps[index];
    Vector3<S> proj(
        axis.col(0).dot(p),
        axis.col(1).dot(p),
        axis.col(2).dot(p));

    for(int j = 0; j < 3; ++j)
    {
      if(proj[j] > max_coord[j])
        max_coord[j] = proj[j];

      if(proj[j] < min_coord[j])
        min_coord[j] = proj[j];
    }

    if(ps2)
    {
      const Vector3<S>& v = ps2[index];
      Vector3<S> proj(
          axis.col(0).dot(v),
          axis.col(1).dot(v),
          axis.col(2).dot(v));

      for(int j = 0; j < 3; ++j)
      {
        if(proj[j] > max_coord[j])
          max_coord[j] = proj[j];

        if(proj[j] < min_coord[j])
          min_coord[j] = proj[j];
      }
    }
  }

  const Vector3<S> o = (max_coord + min_coord) / 2;
  center.noalias() = axis * o;
  extent.noalias() = (max_coord - min_coord) * 0.5;
}

//==============================================================================
/// @brief Compute the bounding volume extent and center for a set or subset of
/// points. The bounding volume axes are known.
template <typename S>
void getExtentAndCenter_mesh(
    const Vector3<S>* const ps,
    const Vector3<S>* const ps2,
    Triangle* ts,
    unsigned int* indices,
    int n,
    const Matrix3<S>& axis,
    Vector3<S>& center,
    Vector3<S>& extent)
{
  bool indirect_index = true;
  if(!indices) indirect_index = false;

  auto real_max = std::numeric_limits<S>::max();

  Vector3<S> min_coord = Vector3<S>::Constant(real_max);
  Vector3<S> max_coord = Vector3<S>::Constant(-real_max);

  for(int i = 0; i < n; ++i)
  {
    unsigned int index = indirect_index? indices[i] : i;
    const Triangle& t = ts[index];

    for(int j = 0; j < 3; ++j)
    {
      int point_id = t[j];
      const Vector3<S>& p = ps[point_id];
      Vector3<S> proj(
          axis.col(0).dot(p),
          axis.col(1).dot(p),
          axis.col(2).dot(p));

      for(int k = 0; k < 3; ++k)
      {
        if(proj[k] > max_coord[k])
          max_coord[k] = proj[k];

        if(proj[k] < min_coord[k])
          min_coord[k] = proj[k];
      }
    }

    if(ps2)
    {
      for(int j = 0; j < 3; ++j)
      {
        int point_id = t[j];
        const Vector3<S>& p = ps2[point_id];
        Vector3<S> proj(
            axis.col(0).dot(p),
            axis.col(1).dot(p),
            axis.col(2).dot(p));

        for(int k = 0; k < 3; ++k)
        {
          if(proj[k] > max_coord[k])
            max_coord[k] = proj[k];

          if(proj[k] < min_coord[k])
            min_coord[k] = proj[k];
        }
      }
    }
  }

  const Vector3<S> o = (max_coord + min_coord) / 2;
  center.noalias() = axis * o;
  extent.noalias() = (max_coord - min_coord) / 2;
}

//==============================================================================
extern template
FCL_EXTERN_TEMPLATE_API
double maximumDistance_mesh(
    const Vector3d* const ps,
    const Vector3d* const ps2,
    Triangle* ts,
    unsigned int* indices,
    int n,
    const Vector3d& query);

//==============================================================================
extern template
FCL_EXTERN_TEMPLATE_API
double maximumDistance_pointcloud(
    const Vector3d* const ps,
    const Vector3d* const ps2,
    unsigned int* indices,
    int n,
    const Vector3d& query);

//==============================================================================
extern template
FCL_EXTERN_TEMPLATE_API
void getExtentAndCenter_pointcloud(
    const Vector3d* const ps,
    const Vector3d* const ps2,
    unsigned int* indices,
    int n,
    const Matrix3d& axis,
    Vector3d& center,
    Vector3d& extent);

//==============================================================================
extern template
FCL_EXTERN_TEMPLATE_API
void getExtentAndCenter_mesh(
    const Vector3d* const ps,
    const Vector3d* const ps2,
    Triangle* ts,
    unsigned int* indices,
    int n,
    const Matrix3d& axis,
    Vector3d& center,
    Vector3d& extent);

//==============================================================================
} // namespace detail
//==============================================================================

//==============================================================================
template <typename S>
void normalize(Vector3<S>& v, bool* signal)
{
  S sqr_length = v.squaredNorm();

  if (sqr_length > 0)
  {
    v /= std::sqrt(sqr_length);
    *signal = true;
  }
  else
  {
    *signal = false;
  }
}

//==============================================================================
template <typename Derived>
typename Derived::RealScalar triple(const Eigen::MatrixBase<Derived>& x,
                                    const Eigen::MatrixBase<Derived>& y,
                                    const Eigen::MatrixBase<Derived>& z)
{
  return x.dot(y.cross(z));
}

//==============================================================================
<<<<<<< HEAD
template <typename Derived>
void generateCoordinateSystem(
    const Eigen::MatrixBase<Derived>& w,
    Eigen::MatrixBase<Derived>& u,
    Eigen::MatrixBase<Derived>& v)
{
  typename Derived::RealScalar inv_length;

  if(std::abs(w[0]) >= std::abs(w[1]))
  {
    inv_length = 1.0 / std::sqrt(w[0] * w[0] + w[2] * w[2]);
    u[0] = -w[2] * inv_length;
    u[1] = 0;
    u[2] =  w[0] * inv_length;
    v[0] =  w[1] * u[2];
    v[1] =  w[2] * u[0] - w[0] * u[2];
    v[2] = -w[1] * u[0];
  }
  else
  {
    inv_length = 1.0 / std::sqrt(w[1] * w[1] + w[2] * w[2]);
    u[0] = 0;
    u[1] =  w[2] * inv_length;
    u[2] = -w[1] * inv_length;
    v[0] =  w[1] * u[2] - w[2] * u[1];
    v[1] = -w[0] * u[2];
    v[2] =  w[0] * u[1];
  }
}

//==============================================================================
=======
>>>>>>> df2702ca
template <typename S, int M, int N>
VectorN<S, M+N> combine(
    const VectorN<S, M>& v1, const VectorN<S, N>& v2)
{
  VectorN<S, M+N> v;
  v << v1, v2;

  return v;
}

//==============================================================================
template <typename S>
void hat(Matrix3<S>& mat, const Vector3<S>& vec)
{
  mat << 0, -vec[2], vec[1], vec[2], 0, -vec[0], -vec[1], vec[0], 0;
}

//==============================================================================
template<typename S>
void eigen(const Matrix3<S>& m, Vector3<S>& dout, Matrix3<S>& vout)
{
  // We assume that m is symmetric matrix.
  Eigen::SelfAdjointEigenSolver<Matrix3<S>> eigensolver(m);
  if (eigensolver.info() != Eigen::Success)
  {
    std::cerr << "[eigen] Failed to compute eigendecomposition.\n";
    return;
  }
  dout = eigensolver.eigenvalues();
  vout = eigensolver.eigenvectors();
}

//==============================================================================
template<typename S>
void eigen_old(const Matrix3<S>& m, Vector3<S>& dout, Matrix3<S>& vout)
{
  Matrix3<S> R(m);
  int n = 3;
  int j, iq, ip, i;
  S tresh, theta, tau, t, sm, s, h, g, c;
  int nrot;
  S b[3];
  S z[3];
  S v[3][3] = {{1, 0, 0}, {0, 1, 0}, {0, 0, 1}};
  S d[3];

  for(ip = 0; ip < n; ++ip)
  {
    b[ip] = d[ip] = R(ip, ip);
    z[ip] = 0;
  }

  nrot = 0;

  for(i = 0; i < 50; ++i)
  {
    sm = 0;
    for(ip = 0; ip < n; ++ip)
      for(iq = ip + 1; iq < n; ++iq)
        sm += std::abs(R(ip, iq));
    if(sm == 0.0)
    {
      vout.col(0) << v[0][0], v[0][1], v[0][2];
      vout.col(1) << v[1][0], v[1][1], v[1][2];
      vout.col(2) << v[2][0], v[2][1], v[2][2];
      dout[0] = d[0]; dout[1] = d[1]; dout[2] = d[2];
      return;
    }

    if(i < 3) tresh = 0.2 * sm / (n * n);
    else tresh = 0.0;

    for(ip = 0; ip < n; ++ip)
    {
      for(iq= ip + 1; iq < n; ++iq)
      {
        g = 100.0 * std::abs(R(ip, iq));
        if(i > 3 &&
           std::abs(d[ip]) + g == std::abs(d[ip]) &&
           std::abs(d[iq]) + g == std::abs(d[iq]))
          R(ip, iq) = 0.0;
        else if(std::abs(R(ip, iq)) > tresh)
        {
          h = d[iq] - d[ip];
          if(std::abs(h) + g == std::abs(h)) t = (R(ip, iq)) / h;
          else
          {
            theta = 0.5 * h / (R(ip, iq));
            t = 1.0 /(std::abs(theta) + std::sqrt(1.0 + theta * theta));
            if(theta < 0.0) t = -t;
          }
          c = 1.0 / std::sqrt(1 + t * t);
          s = t * c;
          tau = s / (1.0 + c);
          h = t * R(ip, iq);
          z[ip] -= h;
          z[iq] += h;
          d[ip] -= h;
          d[iq] += h;
          R(ip, iq) = 0.0;
          for(j = 0; j < ip; ++j) { g = R(j, ip); h = R(j, iq); R(j, ip) = g - s * (h + g * tau); R(j, iq) = h + s * (g - h * tau); }
          for(j = ip + 1; j < iq; ++j) { g = R(ip, j); h = R(j, iq); R(ip, j) = g - s * (h + g * tau); R(j, iq) = h + s * (g - h * tau); }
          for(j = iq + 1; j < n; ++j) { g = R(ip, j); h = R(iq, j); R(ip, j) = g - s * (h + g * tau); R(iq, j) = h + s * (g - h * tau); }
          for(j = 0; j < n; ++j) { g = v[j][ip]; h = v[j][iq]; v[j][ip] = g - s * (h + g * tau); v[j][iq] = h + s * (g - h * tau); }
          nrot++;
        }
      }
    }
    for(ip = 0; ip < n; ++ip)
    {
      b[ip] += z[ip];
      d[ip] = b[ip];
      z[ip] = 0.0;
    }
  }

  std::cerr << "eigen: too many iterations in Jacobi transform.\n";

  return;
}

//==============================================================================
template <typename S>
void axisFromEigen(const Matrix3<S>& eigenV,
                   const Vector3<S>& eigenS,
                   Matrix3<S>& axis)
{
  int min, mid, max;

  if(eigenS[0] > eigenS[1])
  {
    max = 0;
    min = 1;
  }
  else
  {
    min = 0;
    max = 1;
  }

  if(eigenS[2] < eigenS[min])
  {
    mid = min;
    min = 2;
  }
  else if(eigenS[2] > eigenS[max])
  {
    mid = max;
    max = 2;
  }
  else
  {
    mid = 2;
  }

  axis.col(0) = eigenV.row(max);
  axis.col(1) = eigenV.row(mid);
  axis.col(2).noalias() = axis.col(0).cross(axis.col(1));
}

//==============================================================================
template <typename S>
void axisFromEigen(const Matrix3<S>& eigenV,
                   const Vector3<S>& eigenS,
                   Transform3<S>& tf)
{
  int min, mid, max;

  if(eigenS[0] > eigenS[1])
  {
    max = 0;
    min = 1;
  }
  else
  {
    min = 0;
    max = 1;
  }

  if(eigenS[2] < eigenS[min])
  {
    mid = min;
    min = 2;
  }
  else if(eigenS[2] > eigenS[max])
  {
    mid = max;
    max = 2;
  }
  else
  {
    mid = 2;
  }

  tf.linear().col(0) = eigenV.col(max);
  tf.linear().col(1) = eigenV.col(mid);
  tf.linear().col(2).noalias() = tf.linear().col(0).cross(tf.linear().col(1));
}

//==============================================================================
template <typename S>
<<<<<<< HEAD
void generateCoordinateSystem(Matrix3<S>& axis)
{
  // Assum axis.col(0) is closest to z-axis
  assert(axis.col(0).maxCoeff() == 2);

  if(std::abs(axis(0, 0)) >= std::abs(axis(1, 0)))
  {
    // let axis.col(0) = (x, y, z)
    // axis.col(1) = (-z, 0, x) / length((-z, 0, x)) // so that axis.col(0) and
    //                                               // axis.col(1) are
    //                                               // othorgonal
    // axis.col(2) = axis.col(0).cross(axis.col(1))

    S inv_length = 1.0 / sqrt(std::pow(axis(0, 0), 2) + std::pow(axis(2, 0), 2));

    axis(0, 1) = -axis(2, 0) * inv_length;
    axis(1, 1) = 0;
    axis(2, 1) =  axis(0, 0) * inv_length;

    axis(0, 2) =  axis(1, 0) * axis(2, 1);
    axis(1, 2) =  axis(2, 0) * axis(0, 1) - axis(0, 0) * axis(2, 1);
    axis(2, 2) = -axis(1, 0) * axis(0, 1);
  }
  else
  {
    // let axis.col(0) = (x, y, z)
    // axis.col(1) = (0, z, -y) / length((0, z, -y)) // so that axis.col(0) and
    //                                               // axis.col(1) are
    //                                               // othorgonal
    // axis.col(2) = axis.col(0).cross(axis.col(1))

    S inv_length = 1.0 / sqrt(std::pow(axis(1, 0), 2) + std::pow(axis(2, 0), 2));

    axis(0, 1) = 0;
    axis(1, 1) =  axis(2, 0) * inv_length;
    axis(2, 1) = -axis(1, 0) * inv_length;

    axis(0, 2) =  axis(1, 0) * axis(2, 1) - axis(2, 0) * axis(1, 1);
    axis(1, 2) = -axis(0, 0) * axis(2, 1);
    axis(2, 2) =  axis(0, 0) * axis(1, 1);
  }
}

//==============================================================================
template <typename S>
void generateCoordinateSystem(Transform3<S>& tf)
{
  // Assum axis.col(0) is closest to z-axis
  assert(tf.linear().col(0).maxCoeff() == 2);

  if(std::abs(tf.linear()(0, 0)) >= std::abs(tf.linear()(1, 0)))
  {
    // let axis.col(0) = (x, y, z)
    // axis.col(1) = (-z, 0, x) / length((-z, 0, x)) // so that axis.col(0) and
    //                                               // axis.col(1) are
    //                                               // othorgonal
    // axis.col(2) = axis.col(0).cross(axis.col(1))

    S inv_length = 1.0 / sqrt(std::pow(tf.linear()(0, 0), 2) + std::pow(tf.linear()(2, 0), 2));

    tf.linear()(0, 1) = -tf.linear()(2, 0) * inv_length;
    tf.linear()(1, 1) = 0;
    tf.linear()(2, 1) =  tf.linear()(0, 0) * inv_length;

    tf.linear()(0, 2) =  tf.linear()(1, 0) * tf.linear()(2, 1);
    tf.linear()(1, 2) =  tf.linear()(2, 0) * tf.linear()(0, 1) - tf.linear()(0, 0) * tf.linear()(2, 1);
    tf.linear()(2, 2) = -tf.linear()(1, 0) * tf.linear()(0, 1);
  }
  else
  {
    // let axis.col(0) = (x, y, z)
    // axis.col(1) = (0, z, -y) / length((0, z, -y)) // so that axis.col(0) and
    //                                               // axis.col(1) are
    //                                               // othorgonal
    // axis.col(2) = axis.col(0).cross(axis.col(1))

    S inv_length = 1.0 / sqrt(std::pow(tf.linear()(1, 0), 2) + std::pow(tf.linear()(2, 0), 2));

    tf.linear()(0, 1) = 0;
    tf.linear()(1, 1) =  tf.linear()(2, 0) * inv_length;
    tf.linear()(2, 1) = -tf.linear()(1, 0) * inv_length;

    tf.linear()(0, 2) =  tf.linear()(1, 0) * tf.linear()(2, 1) - tf.linear()(2, 0) * tf.linear()(1, 1);
    tf.linear()(1, 2) = -tf.linear()(0, 0) * tf.linear()(2, 1);
    tf.linear()(2, 2) =  tf.linear()(0, 0) * tf.linear()(1, 1);
  }
=======
FCL_EXPORT
Matrix3<S> generateCoordinateSystem(const Vector3<S>& x_axis)
{
  Matrix3<S> axis;
  axis.col(0).noalias() = x_axis.normalized();
  axis.col(1).noalias() = axis.col(0).unitOrthogonal();
  axis.col(2).noalias() = axis.col(0).cross(axis.col(1)).normalized();
  return axis;
>>>>>>> df2702ca
}

//==============================================================================
template <typename DerivedA, typename DerivedB, typename DerivedC, typename DerivedD>
void relativeTransform(
    const Eigen::MatrixBase<DerivedA>& R1, const Eigen::MatrixBase<DerivedB>& t1,
    const Eigen::MatrixBase<DerivedA>& R2, const Eigen::MatrixBase<DerivedB>& t2,
    Eigen::MatrixBase<DerivedC>& R, Eigen::MatrixBase<DerivedD>& t)
{
  EIGEN_STATIC_ASSERT(
        DerivedA::RowsAtCompileTime == 3
        && DerivedA::ColsAtCompileTime == 3,
        THIS_METHOD_IS_ONLY_FOR_MATRICES_OF_A_SPECIFIC_SIZE);

  EIGEN_STATIC_ASSERT(
        DerivedB::RowsAtCompileTime == 3
        && DerivedB::ColsAtCompileTime == 1,
        THIS_METHOD_IS_ONLY_FOR_MATRICES_OF_A_SPECIFIC_SIZE);

  EIGEN_STATIC_ASSERT(
        DerivedC::RowsAtCompileTime == 3
        && DerivedC::ColsAtCompileTime == 3,
        THIS_METHOD_IS_ONLY_FOR_MATRICES_OF_A_SPECIFIC_SIZE);

  EIGEN_STATIC_ASSERT(
        DerivedD::RowsAtCompileTime == 3
        && DerivedD::ColsAtCompileTime == 1,
        THIS_METHOD_IS_ONLY_FOR_MATRICES_OF_A_SPECIFIC_SIZE);

  R.noalias() = R1.transpose() * R2;
  t.noalias() = R1.transpose() * (t2 - t1);
}

//==============================================================================
template <typename S, typename DerivedA, typename DerivedB>
void relativeTransform(
    const Transform3<S>& T1,
    const Transform3<S>& T2,
    Eigen::MatrixBase<DerivedA>& R, Eigen::MatrixBase<DerivedB>& t)
{
  EIGEN_STATIC_ASSERT(
        DerivedA::RowsAtCompileTime == 3
        && DerivedA::ColsAtCompileTime == 3,
        THIS_METHOD_IS_ONLY_FOR_MATRICES_OF_A_SPECIFIC_SIZE);

  EIGEN_STATIC_ASSERT(
        DerivedB::RowsAtCompileTime == 3
        && DerivedB::ColsAtCompileTime == 1,
        THIS_METHOD_IS_ONLY_FOR_MATRICES_OF_A_SPECIFIC_SIZE);

  R.noalias() = T1.linear().transpose() * T2.linear();
  t.noalias() = T1.linear().transpose() * (T2.translation() - T1.translation());
}

//==============================================================================
template <typename S>
void getRadiusAndOriginAndRectangleSize(
    const Vector3<S>* const ps,
    const Vector3<S>* const ps2,
    Triangle* ts,
    unsigned int* indices,
    int n,
    const Matrix3<S>& axis,
    Vector3<S>& origin,
    S l[2],
    S& r)
{
  bool indirect_index = true;
  if(!indices) indirect_index = false;

  int size_P = ((ps2) ? 2 : 1) * ((ts) ? 3 : 1) * n;

  std::vector<Vector3<S>> P(size_P);

  int P_id = 0;

  if(ts)
  {
    for(int i = 0; i < n; ++i)
    {
      int index = indirect_index ? indices[i] : i;
      const Triangle& t = ts[index];

      for(int j = 0; j < 3; ++j)
      {
        int point_id = t[j];
        const Vector3<S>& p = ps[point_id];
        P[P_id][0] = axis.col(0).dot(p);
        P[P_id][1] = axis.col(1).dot(p);
        P[P_id][2] = axis.col(2).dot(p);
        P_id++;
      }

      if(ps2)
      {
        for(int j = 0; j < 3; ++j)
        {
          int point_id = t[j];
          const Vector3<S>& p = ps2[point_id];
          P[P_id][0] = axis.col(0).dot(p);
          P[P_id][1] = axis.col(1).dot(p);
          P[P_id][2] = axis.col(2).dot(p);
          P_id++;
        }
      }
    }
  }
  else
  {
    for(int i = 0; i < n; ++i)
    {
      int index = indirect_index ? indices[i] : i;

      const Vector3<S>& p = ps[index];
      P[P_id][0] = axis.col(0).dot(p);
      P[P_id][1] = axis.col(1).dot(p);
      P[P_id][2] = axis.col(2).dot(p);
      P_id++;

      if(ps2)
      {
        const Vector3<S>& v = ps2[index];
        P[P_id][0] = axis.col(0).dot(v);
        P[P_id][1] = axis.col(1).dot(v);
        P[P_id][2] = axis.col(2).dot(v);
        P_id++;
      }
    }
  }

  S minx, maxx, miny, maxy, minz, maxz;

  S cz, radsqr;

  minz = maxz = P[0][2];

  for(int i = 1; i < size_P; ++i)
  {
    S z_value = P[i][2];
    if(z_value < minz) minz = z_value;
    else if(z_value > maxz) maxz = z_value;
  }

  r = (S)0.5 * (maxz - minz);
  radsqr = r * r;
  cz = (S)0.5 * (maxz + minz);

  // compute an initial length of rectangle along x direction

  // find minx and maxx as starting points

  int minindex, maxindex;
  minindex = maxindex = 0;
  S mintmp, maxtmp;
  mintmp = maxtmp = P[0][0];

  for(int i = 1; i < size_P; ++i)
  {
    S x_value = P[i][0];
    if(x_value < mintmp)
    {
      minindex = i;
      mintmp = x_value;
    }
    else if(x_value > maxtmp)
    {
      maxindex = i;
      maxtmp = x_value;
    }
  }

  S x, dz;
  dz = P[minindex][2] - cz;
  minx = P[minindex][0] + std::sqrt(std::max<S>(radsqr - dz * dz, 0));
  dz = P[maxindex][2] - cz;
  maxx = P[maxindex][0] - std::sqrt(std::max<S>(radsqr - dz * dz, 0));


  // grow minx

  for(int i = 0; i < size_P; ++i)
  {
    if(P[i][0] < minx)
    {
      dz = P[i][2] - cz;
      x = P[i][0] + std::sqrt(std::max<S>(radsqr - dz * dz, 0));
      if(x < minx) minx = x;
    }
  }

  // grow maxx

  for(int i = 0; i < size_P; ++i)
  {
    if(P[i][0] > maxx)
    {
      dz = P[i][2] - cz;
      x = P[i][0] - std::sqrt(std::max<S>(radsqr - dz * dz, 0));
      if(x > maxx) maxx = x;
    }
  }

  // compute an initial length of rectangle along y direction

  // find miny and maxy as starting points

  minindex = maxindex = 0;
  mintmp = maxtmp = P[0][1];
  for(int i = 1; i < size_P; ++i)
  {
    S y_value = P[i][1];
    if(y_value < mintmp)
    {
      minindex = i;
      mintmp = y_value;
    }
    else if(y_value > maxtmp)
    {
      maxindex = i;
      maxtmp = y_value;
    }
  }

  S y;
  dz = P[minindex][2] - cz;
  miny = P[minindex][1] + std::sqrt(std::max<S>(radsqr - dz * dz, 0));
  dz = P[maxindex][2] - cz;
  maxy = P[maxindex][1] - std::sqrt(std::max<S>(radsqr - dz * dz, 0));

  // grow miny

  for(int i = 0; i < size_P; ++i)
  {
    if(P[i][1] < miny)
    {
      dz = P[i][2] - cz;
      y = P[i][1] + std::sqrt(std::max<S>(radsqr - dz * dz, 0));
      if(y < miny) miny = y;
    }
  }

  // grow maxy

  for(int i = 0; i < size_P; ++i)
  {
    if(P[i][1] > maxy)
    {
      dz = P[i][2] - cz;
      y = P[i][1] - std::sqrt(std::max<S>(radsqr - dz * dz, 0));
      if(y > maxy) maxy = y;
    }
  }

  // corners may have some points which are not covered - grow lengths if necessary
  // quite conservative (can be improved)
  S dx, dy, u, t;
  S a = std::sqrt((S)0.5);
  for(int i = 0; i < size_P; ++i)
  {
    if(P[i][0] > maxx)
    {
      if(P[i][1] > maxy)
      {
        dx = P[i][0] - maxx;
        dy = P[i][1] - maxy;
        u = dx * a + dy * a;
        t = (a*u - dx)*(a*u - dx) +
            (a*u - dy)*(a*u - dy) +
            (cz - P[i][2])*(cz - P[i][2]);
        u = u - std::sqrt(std::max<S>(radsqr - t, 0));
        if(u > 0)
        {
          maxx += u*a;
          maxy += u*a;
        }
      }
      else if(P[i][1] < miny)
      {
        dx = P[i][0] - maxx;
        dy = P[i][1] - miny;
        u = dx * a - dy * a;
        t = (a*u - dx)*(a*u - dx) +
            (-a*u - dy)*(-a*u - dy) +
            (cz - P[i][2])*(cz - P[i][2]);
        u = u - std::sqrt(std::max<S>(radsqr - t, 0));
        if(u > 0)
        {
          maxx += u*a;
          miny -= u*a;
        }
      }
    }
    else if(P[i][0] < minx)
    {
      if(P[i][1] > maxy)
      {
        dx = P[i][0] - minx;
        dy = P[i][1] - maxy;
        u = dy * a - dx * a;
        t = (-a*u - dx)*(-a*u - dx) +
            (a*u - dy)*(a*u - dy) +
            (cz - P[i][2])*(cz - P[i][2]);
        u = u - std::sqrt(std::max<S>(radsqr - t, 0));
        if(u > 0)
        {
          minx -= u*a;
          maxy += u*a;
        }
      }
      else if(P[i][1] < miny)
      {
        dx = P[i][0] - minx;
        dy = P[i][1] - miny;
        u = -dx * a - dy * a;
        t = (-a*u - dx)*(-a*u - dx) +
            (-a*u - dy)*(-a*u - dy) +
            (cz - P[i][2])*(cz - P[i][2]);
        u = u - std::sqrt(std::max<S>(radsqr - t, 0));
        if (u > 0)
        {
          minx -= u*a;
          miny -= u*a;
        }
      }
    }
  }

  origin = axis.col(0) * minx + axis.col(1) * miny + axis.col(2) * cz;

  l[0] = maxx - minx;
  if(l[0] < 0) l[0] = 0;
  l[1] = maxy - miny;
  if(l[1] < 0) l[1] = 0;

}

//==============================================================================
template <typename S>
void getRadiusAndOriginAndRectangleSize(
    const Vector3<S>* const ps,
    const Vector3<S>* const ps2,
    Triangle* ts,
    unsigned int* indices,
    int n,
    Transform3<S>& tf,
    S l[2],
    S& r)
{
  bool indirect_index = true;
  if(!indices) indirect_index = false;

  int size_P = ((ps2) ? 2 : 1) * ((ts) ? 3 : 1) * n;

  std::vector<Vector3<S>> P(size_P);

  int P_id = 0;

  if(ts)
  {
    for(int i = 0; i < n; ++i)
    {
      int index = indirect_index ? indices[i] : i;
      const Triangle& t = ts[index];

      for(int j = 0; j < 3; ++j)
      {
        int point_id = t[j];
        const Vector3<S>& p = ps[point_id];
        P[P_id][0] = tf.linear().col(0).dot(p);
        P[P_id][1] = tf.linear().col(1).dot(p);
        P[P_id][2] = tf.linear().col(2).dot(p);
        P_id++;
      }

      if(ps2)
      {
        for(int j = 0; j < 3; ++j)
        {
          int point_id = t[j];
          const Vector3<S>& p = ps2[point_id];
          P[P_id][0] = tf.linear().col(0).dot(p);
          P[P_id][1] = tf.linear().col(1).dot(p);
          P[P_id][2] = tf.linear().col(2).dot(p);
          P_id++;
        }
      }
    }
  }
  else
  {
    for(int i = 0; i < n; ++i)
    {
      int index = indirect_index ? indices[i] : i;

      const Vector3<S>& p = ps[index];
      P[P_id][0] = tf.linear().col(0).dot(p);
      P[P_id][1] = tf.linear().col(1).dot(p);
      P[P_id][2] = tf.linear().col(2).dot(p);
      P_id++;

      if(ps2)
      {
        P[P_id][0] = tf.linear().col(0).dot(ps2[index]);
        P[P_id][1] = tf.linear().col(1).dot(ps2[index]);
        P[P_id][2] = tf.linear().col(2).dot(ps2[index]);
        P_id++;
      }
    }
  }

  S minx, maxx, miny, maxy, minz, maxz;

  S cz, radsqr;

  minz = maxz = P[0][2];

  for(int i = 1; i < size_P; ++i)
  {
    S z_value = P[i][2];
    if(z_value < minz) minz = z_value;
    else if(z_value > maxz) maxz = z_value;
  }

  r = (S)0.5 * (maxz - minz);
  radsqr = r * r;
  cz = (S)0.5 * (maxz + minz);

  // compute an initial length of rectangle along x direction

  // find minx and maxx as starting points

  int minindex, maxindex;
  minindex = maxindex = 0;
  S mintmp, maxtmp;
  mintmp = maxtmp = P[0][0];

  for(int i = 1; i < size_P; ++i)
  {
    S x_value = P[i][0];
    if(x_value < mintmp)
    {
      minindex = i;
      mintmp = x_value;
    }
    else if(x_value > maxtmp)
    {
      maxindex = i;
      maxtmp = x_value;
    }
  }

  S x, dz;
  dz = P[minindex][2] - cz;
  minx = P[minindex][0] + std::sqrt(std::max<S>(radsqr - dz * dz, 0));
  dz = P[maxindex][2] - cz;
  maxx = P[maxindex][0] - std::sqrt(std::max<S>(radsqr - dz * dz, 0));


  // grow minx

  for(int i = 0; i < size_P; ++i)
  {
    if(P[i][0] < minx)
    {
      dz = P[i][2] - cz;
      x = P[i][0] + std::sqrt(std::max<S>(radsqr - dz * dz, 0));
      if(x < minx) minx = x;
    }
  }

  // grow maxx

  for(int i = 0; i < size_P; ++i)
  {
    if(P[i][0] > maxx)
    {
      dz = P[i][2] - cz;
      x = P[i][0] - std::sqrt(std::max<S>(radsqr - dz * dz, 0));
      if(x > maxx) maxx = x;
    }
  }

  // compute an initial length of rectangle along y direction

  // find miny and maxy as starting points

  minindex = maxindex = 0;
  mintmp = maxtmp = P[0][1];
  for(int i = 1; i < size_P; ++i)
  {
    S y_value = P[i][1];
    if(y_value < mintmp)
    {
      minindex = i;
      mintmp = y_value;
    }
    else if(y_value > maxtmp)
    {
      maxindex = i;
      maxtmp = y_value;
    }
  }

  S y;
  dz = P[minindex][2] - cz;
  miny = P[minindex][1] + std::sqrt(std::max<S>(radsqr - dz * dz, 0));
  dz = P[maxindex][2] - cz;
  maxy = P[maxindex][1] - std::sqrt(std::max<S>(radsqr - dz * dz, 0));

  // grow miny

  for(int i = 0; i < size_P; ++i)
  {
    if(P[i][1] < miny)
    {
      dz = P[i][2] - cz;
      y = P[i][1] + std::sqrt(std::max<S>(radsqr - dz * dz, 0));
      if(y < miny) miny = y;
    }
  }

  // grow maxy

  for(int i = 0; i < size_P; ++i)
  {
    if(P[i][1] > maxy)
    {
      dz = P[i][2] - cz;
      y = P[i][1] - std::sqrt(std::max<S>(radsqr - dz * dz, 0));
      if(y > maxy) maxy = y;
    }
  }

  // corners may have some points which are not covered - grow lengths if necessary
  // quite conservative (can be improved)
  S dx, dy, u, t;
  S a = std::sqrt((S)0.5);
  for(int i = 0; i < size_P; ++i)
  {
    if(P[i][0] > maxx)
    {
      if(P[i][1] > maxy)
      {
        dx = P[i][0] - maxx;
        dy = P[i][1] - maxy;
        u = dx * a + dy * a;
        t = (a*u - dx)*(a*u - dx) +
            (a*u - dy)*(a*u - dy) +
            (cz - P[i][2])*(cz - P[i][2]);
        u = u - std::sqrt(std::max<S>(radsqr - t, 0));
        if(u > 0)
        {
          maxx += u*a;
          maxy += u*a;
        }
      }
      else if(P[i][1] < miny)
      {
        dx = P[i][0] - maxx;
        dy = P[i][1] - miny;
        u = dx * a - dy * a;
        t = (a*u - dx)*(a*u - dx) +
            (-a*u - dy)*(-a*u - dy) +
            (cz - P[i][2])*(cz - P[i][2]);
        u = u - std::sqrt(std::max<S>(radsqr - t, 0));
        if(u > 0)
        {
          maxx += u*a;
          miny -= u*a;
        }
      }
    }
    else if(P[i][0] < minx)
    {
      if(P[i][1] > maxy)
      {
        dx = P[i][0] - minx;
        dy = P[i][1] - maxy;
        u = dy * a - dx * a;
        t = (-a*u - dx)*(-a*u - dx) +
            (a*u - dy)*(a*u - dy) +
            (cz - P[i][2])*(cz - P[i][2]);
        u = u - std::sqrt(std::max<S>(radsqr - t, 0));
        if(u > 0)
        {
          minx -= u*a;
          maxy += u*a;
        }
      }
      else if(P[i][1] < miny)
      {
        dx = P[i][0] - minx;
        dy = P[i][1] - miny;
        u = -dx * a - dy * a;
        t = (-a*u - dx)*(-a*u - dx) +
            (-a*u - dy)*(-a*u - dy) +
            (cz - P[i][2])*(cz - P[i][2]);
        u = u - std::sqrt(std::max<S>(radsqr - t, 0));
        if (u > 0)
        {
          minx -= u*a;
          miny -= u*a;
        }
      }
    }
  }

  tf.translation().noalias() = tf.linear().col(0) * minx;
  tf.translation().noalias() += tf.linear().col(1) * miny;
  tf.translation().noalias() += tf.linear().col(2) * cz;

  l[0] = maxx - minx;
  if(l[0] < 0) l[0] = 0;
  l[1] = maxy - miny;
  if(l[1] < 0) l[1] = 0;
}

//==============================================================================
template <typename S>
void circumCircleComputation(
    const Vector3<S>& a,
    const Vector3<S>& b,
    const Vector3<S>& c,
    Vector3<S>& center,
    S& radius)
{
  Vector3<S> e1 = a - c;
  Vector3<S> e2 = b - c;
  S e1_len2 = e1.squaredNorm();
  S e2_len2 = e2.squaredNorm();
  Vector3<S> e3 = e1.cross(e2);
  S e3_len2 = e3.squaredNorm();
  radius = e1_len2 * e2_len2 * (e1 - e2).squaredNorm() / e3_len2;
  radius = std::sqrt(radius) * 0.5;

  center = c;
  center.noalias() += (e2 * e1_len2 - e1 * e2_len2).cross(e3) * (0.5 * 1 / e3_len2);
}



//==============================================================================
template <typename S>
S maximumDistance(
    const Vector3<S>* const ps,
    const Vector3<S>* const ps2,
    Triangle* ts,
    unsigned int* indices,
    int n,
    const Vector3<S>& query)
{
  if(ts)
    return detail::maximumDistance_mesh(ps, ps2, ts, indices, n, query);
  else
    return detail::maximumDistance_pointcloud(ps, ps2, indices, n, query);
}

//==============================================================================
template <typename S>
void getExtentAndCenter(
    const Vector3<S>* const ps,
    const Vector3<S>* const ps2,
    Triangle* ts,
    unsigned int* indices,
    int n,
    const Matrix3<S>& axis,
    Vector3<S>& center,
    Vector3<S>& extent)
{
  if(ts)
    detail::getExtentAndCenter_mesh(ps, ps2, ts, indices, n, axis, center, extent);
  else
    detail::getExtentAndCenter_pointcloud(ps, ps2, indices, n, axis, center, extent);
}

//==============================================================================
template <typename S>
void getCovariance(
    const Vector3<S>* const ps,
    const Vector3<S>* const ps2,
    Triangle* ts,
    unsigned int* indices,
    int n, Matrix3<S>& M)
{
  Vector3<S> S1 = Vector3<S>::Zero();
  Vector3<S> S2[3] = {
    Vector3<S>::Zero(), Vector3<S>::Zero(), Vector3<S>::Zero()
  };

  if(ts)
  {
    for(int i = 0; i < n; ++i)
    {
      const Triangle& t = (indices) ? ts[indices[i]] : ts[i];

      const Vector3<S>& p1 = ps[t[0]];
      const Vector3<S>& p2 = ps[t[1]];
      const Vector3<S>& p3 = ps[t[2]];

      S1 += (p1 + p2 + p3).eval();

      S2[0][0] += (p1[0] * p1[0] + p2[0] * p2[0] + p3[0] * p3[0]);
      S2[1][1] += (p1[1] * p1[1] + p2[1] * p2[1] + p3[1] * p3[1]);
      S2[2][2] += (p1[2] * p1[2] + p2[2] * p2[2] + p3[2] * p3[2]);
      S2[0][1] += (p1[0] * p1[1] + p2[0] * p2[1] + p3[0] * p3[1]);
      S2[0][2] += (p1[0] * p1[2] + p2[0] * p2[2] + p3[0] * p3[2]);
      S2[1][2] += (p1[1] * p1[2] + p2[1] * p2[2] + p3[1] * p3[2]);

      if(ps2)
      {
        const Vector3<S>& p1 = ps2[t[0]];
        const Vector3<S>& p2 = ps2[t[1]];
        const Vector3<S>& p3 = ps2[t[2]];

        S1 += (p1 + p2 + p3).eval();

        S2[0][0] += (p1[0] * p1[0] + p2[0] * p2[0] + p3[0] * p3[0]);
        S2[1][1] += (p1[1] * p1[1] + p2[1] * p2[1] + p3[1] * p3[1]);
        S2[2][2] += (p1[2] * p1[2] + p2[2] * p2[2] + p3[2] * p3[2]);
        S2[0][1] += (p1[0] * p1[1] + p2[0] * p2[1] + p3[0] * p3[1]);
        S2[0][2] += (p1[0] * p1[2] + p2[0] * p2[2] + p3[0] * p3[2]);
        S2[1][2] += (p1[1] * p1[2] + p2[1] * p2[2] + p3[1] * p3[2]);
      }
    }
  }
  else
  {
    for(int i = 0; i < n; ++i)
    {
      const Vector3<S>& p = (indices) ? ps[indices[i]] : ps[i];
      S1 += p;
      S2[0][0] += (p[0] * p[0]);
      S2[1][1] += (p[1] * p[1]);
      S2[2][2] += (p[2] * p[2]);
      S2[0][1] += (p[0] * p[1]);
      S2[0][2] += (p[0] * p[2]);
      S2[1][2] += (p[1] * p[2]);

      if(ps2) // another frame
      {
        const Vector3<S>& p = (indices) ? ps2[indices[i]] : ps2[i];
        S1 += p;
        S2[0][0] += (p[0] * p[0]);
        S2[1][1] += (p[1] * p[1]);
        S2[2][2] += (p[2] * p[2]);
        S2[0][1] += (p[0] * p[1]);
        S2[0][2] += (p[0] * p[2]);
        S2[1][2] += (p[1] * p[2]);
      }
    }
  }

  int n_points = ((ps2) ? 2 : 1) * ((ts) ? 3 : 1) * n;

  M(0, 0) = S2[0][0] - S1[0]*S1[0] / n_points;
  M(1, 1) = S2[1][1] - S1[1]*S1[1] / n_points;
  M(2, 2) = S2[2][2] - S1[2]*S1[2] / n_points;
  M(0, 1) = S2[0][1] - S1[0]*S1[1] / n_points;
  M(1, 2) = S2[1][2] - S1[1]*S1[2] / n_points;
  M(0, 2) = S2[0][2] - S1[0]*S1[2] / n_points;
  M(1, 0) = M(0, 1);
  M(2, 0) = M(0, 2);
  M(2, 1) = M(1, 2);
}

} // namespace fcl

#endif<|MERGE_RESOLUTION|>--- conflicted
+++ resolved
@@ -78,17 +78,8 @@
 
 //==============================================================================
 extern template
-<<<<<<< HEAD
-FCL_EXTERN_TEMPLATE_API
-void generateCoordinateSystem(Matrix3d& axis);
-
-//==============================================================================
-extern template
-FCL_EXTERN_TEMPLATE_API
-void generateCoordinateSystem(Transform3d& tf);
-=======
+FCL_EXTERN_TEMPLATE_API
 Matrix3d generateCoordinateSystem(const Vector3d& x_axis);
->>>>>>> df2702ca
 
 //==============================================================================
 extern template
@@ -456,40 +447,6 @@
 }
 
 //==============================================================================
-<<<<<<< HEAD
-template <typename Derived>
-void generateCoordinateSystem(
-    const Eigen::MatrixBase<Derived>& w,
-    Eigen::MatrixBase<Derived>& u,
-    Eigen::MatrixBase<Derived>& v)
-{
-  typename Derived::RealScalar inv_length;
-
-  if(std::abs(w[0]) >= std::abs(w[1]))
-  {
-    inv_length = 1.0 / std::sqrt(w[0] * w[0] + w[2] * w[2]);
-    u[0] = -w[2] * inv_length;
-    u[1] = 0;
-    u[2] =  w[0] * inv_length;
-    v[0] =  w[1] * u[2];
-    v[1] =  w[2] * u[0] - w[0] * u[2];
-    v[2] = -w[1] * u[0];
-  }
-  else
-  {
-    inv_length = 1.0 / std::sqrt(w[1] * w[1] + w[2] * w[2]);
-    u[0] = 0;
-    u[1] =  w[2] * inv_length;
-    u[2] = -w[1] * inv_length;
-    v[0] =  w[1] * u[2] - w[2] * u[1];
-    v[1] = -w[0] * u[2];
-    v[2] =  w[0] * u[1];
-  }
-}
-
-//==============================================================================
-=======
->>>>>>> df2702ca
 template <typename S, int M, int N>
 VectorN<S, M+N> combine(
     const VectorN<S, M>& v1, const VectorN<S, N>& v2)
@@ -691,95 +648,6 @@
 
 //==============================================================================
 template <typename S>
-<<<<<<< HEAD
-void generateCoordinateSystem(Matrix3<S>& axis)
-{
-  // Assum axis.col(0) is closest to z-axis
-  assert(axis.col(0).maxCoeff() == 2);
-
-  if(std::abs(axis(0, 0)) >= std::abs(axis(1, 0)))
-  {
-    // let axis.col(0) = (x, y, z)
-    // axis.col(1) = (-z, 0, x) / length((-z, 0, x)) // so that axis.col(0) and
-    //                                               // axis.col(1) are
-    //                                               // othorgonal
-    // axis.col(2) = axis.col(0).cross(axis.col(1))
-
-    S inv_length = 1.0 / sqrt(std::pow(axis(0, 0), 2) + std::pow(axis(2, 0), 2));
-
-    axis(0, 1) = -axis(2, 0) * inv_length;
-    axis(1, 1) = 0;
-    axis(2, 1) =  axis(0, 0) * inv_length;
-
-    axis(0, 2) =  axis(1, 0) * axis(2, 1);
-    axis(1, 2) =  axis(2, 0) * axis(0, 1) - axis(0, 0) * axis(2, 1);
-    axis(2, 2) = -axis(1, 0) * axis(0, 1);
-  }
-  else
-  {
-    // let axis.col(0) = (x, y, z)
-    // axis.col(1) = (0, z, -y) / length((0, z, -y)) // so that axis.col(0) and
-    //                                               // axis.col(1) are
-    //                                               // othorgonal
-    // axis.col(2) = axis.col(0).cross(axis.col(1))
-
-    S inv_length = 1.0 / sqrt(std::pow(axis(1, 0), 2) + std::pow(axis(2, 0), 2));
-
-    axis(0, 1) = 0;
-    axis(1, 1) =  axis(2, 0) * inv_length;
-    axis(2, 1) = -axis(1, 0) * inv_length;
-
-    axis(0, 2) =  axis(1, 0) * axis(2, 1) - axis(2, 0) * axis(1, 1);
-    axis(1, 2) = -axis(0, 0) * axis(2, 1);
-    axis(2, 2) =  axis(0, 0) * axis(1, 1);
-  }
-}
-
-//==============================================================================
-template <typename S>
-void generateCoordinateSystem(Transform3<S>& tf)
-{
-  // Assum axis.col(0) is closest to z-axis
-  assert(tf.linear().col(0).maxCoeff() == 2);
-
-  if(std::abs(tf.linear()(0, 0)) >= std::abs(tf.linear()(1, 0)))
-  {
-    // let axis.col(0) = (x, y, z)
-    // axis.col(1) = (-z, 0, x) / length((-z, 0, x)) // so that axis.col(0) and
-    //                                               // axis.col(1) are
-    //                                               // othorgonal
-    // axis.col(2) = axis.col(0).cross(axis.col(1))
-
-    S inv_length = 1.0 / sqrt(std::pow(tf.linear()(0, 0), 2) + std::pow(tf.linear()(2, 0), 2));
-
-    tf.linear()(0, 1) = -tf.linear()(2, 0) * inv_length;
-    tf.linear()(1, 1) = 0;
-    tf.linear()(2, 1) =  tf.linear()(0, 0) * inv_length;
-
-    tf.linear()(0, 2) =  tf.linear()(1, 0) * tf.linear()(2, 1);
-    tf.linear()(1, 2) =  tf.linear()(2, 0) * tf.linear()(0, 1) - tf.linear()(0, 0) * tf.linear()(2, 1);
-    tf.linear()(2, 2) = -tf.linear()(1, 0) * tf.linear()(0, 1);
-  }
-  else
-  {
-    // let axis.col(0) = (x, y, z)
-    // axis.col(1) = (0, z, -y) / length((0, z, -y)) // so that axis.col(0) and
-    //                                               // axis.col(1) are
-    //                                               // othorgonal
-    // axis.col(2) = axis.col(0).cross(axis.col(1))
-
-    S inv_length = 1.0 / sqrt(std::pow(tf.linear()(1, 0), 2) + std::pow(tf.linear()(2, 0), 2));
-
-    tf.linear()(0, 1) = 0;
-    tf.linear()(1, 1) =  tf.linear()(2, 0) * inv_length;
-    tf.linear()(2, 1) = -tf.linear()(1, 0) * inv_length;
-
-    tf.linear()(0, 2) =  tf.linear()(1, 0) * tf.linear()(2, 1) - tf.linear()(2, 0) * tf.linear()(1, 1);
-    tf.linear()(1, 2) = -tf.linear()(0, 0) * tf.linear()(2, 1);
-    tf.linear()(2, 2) =  tf.linear()(0, 0) * tf.linear()(1, 1);
-  }
-=======
-FCL_EXPORT
 Matrix3<S> generateCoordinateSystem(const Vector3<S>& x_axis)
 {
   Matrix3<S> axis;
@@ -787,7 +655,6 @@
   axis.col(1).noalias() = axis.col(0).unitOrthogonal();
   axis.col(2).noalias() = axis.col(0).cross(axis.col(1)).normalized();
   return axis;
->>>>>>> df2702ca
 }
 
 //==============================================================================
