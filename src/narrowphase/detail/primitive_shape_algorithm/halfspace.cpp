/*
 * Software License Agreement (BSD License)
 *
 *  Copyright (c) 2011-2014, Willow Garage, Inc.
 *  Copyright (c) 2014-2016, Open Source Robotics Foundation
 *  All rights reserved.
 *
 *  Redistribution and use in source and binary forms, with or without
 *  modification, are permitted provided that the following conditions
 *  are met:
 *
 *   * Redistributions of source code must retain the above copyright
 *     notice, this list of conditions and the following disclaimer.
 *   * Redistributions in binary form must reproduce the above
 *     copyright notice, this list of conditions and the following
 *     disclaimer in the documentation and/or other materials provided
 *     with the distribution.
 *   * Neither the name of Open Source Robotics Foundation nor the names of its
 *     contributors may be used to endorse or promote products derived
 *     from this software without specific prior written permission.
 *
 *  THIS SOFTWARE IS PROVIDED BY THE COPYRIGHT HOLDERS AND CONTRIBUTORS
 *  "AS IS" AND ANY EXPRESS OR IMPLIED WARRANTIES, INCLUDING, BUT NOT
 *  LIMITED TO, THE IMPLIED WARRANTIES OF MERCHANTABILITY AND FITNESS
 *  FOR A PARTICULAR PURPOSE ARE DISCLAIMED. IN NO EVENT SHALL THE
 *  COPYRIGHT OWNER OR CONTRIBUTORS BE LIABLE FOR ANY DIRECT, INDIRECT,
 *  INCIDENTAL, SPECIAL, EXEMPLARY, OR CONSEQUENTIAL DAMAGES (INCLUDING,
 *  BUT NOT LIMITED TO, PROCUREMENT OF SUBSTITUTE GOODS OR SERVICES;
 *  LOSS OF USE, DATA, OR PROFITS; OR BUSINESS INTERRUPTION) HOWEVER
 *  CAUSED AND ON ANY THEORY OF LIABILITY, WHETHER IN CONTRACT, STRICT
 *  LIABILITY, OR TORT (INCLUDING NEGLIGENCE OR OTHERWISE) ARISING IN
 *  ANY WAY OUT OF THE USE OF THIS SOFTWARE, EVEN IF ADVISED OF THE
 *  POSSIBILITY OF SUCH DAMAGE.
 */

/** @author Jia Pan */

#include "fcl/narrowphase/detail/primitive_shape_algorithm/halfspace-inl.h"

namespace fcl
{

namespace detail
{

//==============================================================================
template <>
float halfspaceIntersectTolerance()
{
  return 0.0001f;
}

//==============================================================================
template <>
double halfspaceIntersectTolerance()
{
  return 0.0000001;
}

//==============================================================================
template
FCL_INSTANTIATION_DEF_API
bool sphereHalfspaceIntersect(
    const Sphere<double>& s1, const Transform3<double>& tf1,
    const Halfspace<double>& s2, const Transform3<double>& tf2,
    std::vector<ContactPoint<double>>* contacts);

//==============================================================================
template
FCL_INSTANTIATION_DEF_API
bool ellipsoidHalfspaceIntersect(
    const Ellipsoid<double>& s1, const Transform3<double>& tf1,
    const Halfspace<double>& s2, const Transform3<double>& tf2,
    std::vector<ContactPoint<double>>* contacts);

//==============================================================================
template
FCL_INSTANTIATION_DEF_API
bool boxHalfspaceIntersect(
    const Box<double>& s1, const Transform3<double>& tf1,
    const Halfspace<double>& s2, const Transform3<double>& tf2);

//==============================================================================
template
FCL_INSTANTIATION_DEF_API
bool boxHalfspaceIntersect(
    const Box<double>& s1, const Transform3<double>& tf1,
    const Halfspace<double>& s2, const Transform3<double>& tf2,
    std::vector<ContactPoint<double>>* contacts);

//==============================================================================
template
FCL_INSTANTIATION_DEF_API
bool capsuleHalfspaceIntersect(
    const Capsule<double>& s1, const Transform3<double>& tf1,
    const Halfspace<double>& s2, const Transform3<double>& tf2,
    std::vector<ContactPoint<double>>* contacts);

//==============================================================================
template
FCL_INSTANTIATION_DEF_API
bool cylinderHalfspaceIntersect(
    const Cylinder<double>& s1, const Transform3<double>& tf1,
    const Halfspace<double>& s2, const Transform3<double>& tf2,
    std::vector<ContactPoint<double>>* contacts);

//==============================================================================
template
FCL_INSTANTIATION_DEF_API
bool coneHalfspaceIntersect(
    const Cone<double>& s1, const Transform3<double>& tf1,
    const Halfspace<double>& s2, const Transform3<double>& tf2,
    std::vector<ContactPoint<double>>* contacts);

//==============================================================================
template
FCL_INSTANTIATION_DEF_API
bool convexHalfspaceIntersect(
    const Convex<double>& s1, const Transform3<double>& tf1,
    const Halfspace<double>& s2, const Transform3<double>& tf2,
    Vector3<double>* contact_points, double* penetration_depth, Vector3<double>* normal);

//==============================================================================
template
<<<<<<< HEAD
FCL_INSTANTIATION_DEF_API
=======
bool convexHalfspaceIntersect(const Convex<double>& convex_C,
                              const Transform3<double>& X_FC,
                              const Halfspace<double>& half_space_H,
                              const Transform3<double>& X_FH,
                              std::vector<ContactPoint<double>>* contacts);

//==============================================================================
template
>>>>>>> df2702ca
bool halfspaceTriangleIntersect(
    const Halfspace<double>& s1, const Transform3<double>& tf1,
    const Vector3<double>& P1, const Vector3<double>& P2, const Vector3<double>& P3, const Transform3<double>& tf2,
    Vector3<double>* contact_points, double* penetration_depth, Vector3<double>* normal);

//==============================================================================
template
FCL_INSTANTIATION_DEF_API
bool planeHalfspaceIntersect(
    const Plane<double>& s1, const Transform3<double>& tf1,
    const Halfspace<double>& s2, const Transform3<double>& tf2,
    Plane<double>& pl,
    Vector3<double>& p, Vector3<double>& d,
    double& penetration_depth,
    int& ret);

//==============================================================================
template
FCL_INSTANTIATION_DEF_API
bool halfspacePlaneIntersect(
    const Halfspace<double>& s1, const Transform3<double>& tf1,
    const Plane<double>& s2, const Transform3<double>& tf2,
    Plane<double>& pl, Vector3<double>& p, Vector3<double>& d,
    double& penetration_depth,
    int& ret);

//==============================================================================
template
FCL_INSTANTIATION_DEF_API
bool halfspaceIntersect(
    const Halfspace<double>& s1, const Transform3<double>& tf1,
    const Halfspace<double>& s2, const Transform3<double>& tf2,
    Vector3<double>& p, Vector3<double>& d,
    Halfspace<double>& s,
    double& penetration_depth,
    int& ret);

} // namespace detail
} // namespace fcl<|MERGE_RESOLUTION|>--- conflicted
+++ resolved
@@ -122,9 +122,7 @@
 
 //==============================================================================
 template
-<<<<<<< HEAD
 FCL_INSTANTIATION_DEF_API
-=======
 bool convexHalfspaceIntersect(const Convex<double>& convex_C,
                               const Transform3<double>& X_FC,
                               const Halfspace<double>& half_space_H,
@@ -133,7 +131,7 @@
 
 //==============================================================================
 template
->>>>>>> df2702ca
+FCL_INSTANTIATION_DEF_API
 bool halfspaceTriangleIntersect(
     const Halfspace<double>& s1, const Transform3<double>& tf1,
     const Vector3<double>& P1, const Vector3<double>& P2, const Vector3<double>& P3, const Transform3<double>& tf2,
